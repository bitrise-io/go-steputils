--- conflicted
+++ resolved
@@ -53,21 +53,13 @@
 		t.Run(testCase.name, func(t *testing.T) {
 			// Given
 			envRepo := fakeEnvRepo{envVars: map[string]string{
-				"BITRISEIO_ABCS_API_URL":      "fake service URL",
-				"BITRISEIO_ABCS_ACCESS_TOKEN": "fake access token",
+				"BITRISEIO_ABCS_API_URL":                  "fake service URL",
+				"BITRISEIO_BITRISE_SERVICES_ACCESS_TOKEN": "fake access token",
 			}}
 			step := restorer{
-<<<<<<< HEAD
-				logger:     log.NewLogger(),
-				envRepo:    envRepo,
+				logger: log.NewLogger(),
+				envRepo: envRepo,
 				cmdFactory: command.NewFactory(envRepo),
-=======
-				logger: log.NewLogger(),
-				envRepo: fakeEnvRepo{envVars: map[string]string{
-					"BITRISEIO_ABCS_API_URL":                  "fake service URL",
-					"BITRISEIO_BITRISE_SERVICES_ACCESS_TOKEN": "fake access token",
-				}},
->>>>>>> fed5fc78
 			}
 
 			// When
