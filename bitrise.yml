format_version: "11"
default_step_lib_source: https://github.com/bitrise-io/bitrise-steplib.git

workflows:
  ci:
    before_run:
    - test
    - test_integration

  test:
    steps:
    - git::https://github.com/bitrise-steplib/steps-check.git:
        title: Lint
        inputs:
        - workflow: lint
        - skip_step_yml_validation: "yes"
    - go-list:
        inputs:
        - exclude: |-
            */mocks
<<<<<<< HEAD
    - golint: { }
    - errcheck: { }
    - go-test: { }

  test_integration:
    before_run:
    - _generate_cache_api_token
    steps:
    - script:
        title: Integration tests
        deps:
          brew:
          - name: zstd
          apt_get:
          - name: zstd
        inputs:
        - content: |-
            #!/bin/bash
            set -ex
            go test -v -tags integration ./integration

  _generate_cache_api_token:
    steps:
    - script:
        title: Generate cache API access token
        description: Generate an expiring API token using $API_CLIENT_SECRET
        inputs:
        - content: |
            #!/bin/env bash
            set -e

            json_response=$(curl --fail -X POST https://auth.services.bitrise.io/auth/realms/bitrise-services/protocol/openid-connect/token -k \
                --data "client_id=abcs-steps" \
                --data "client_secret=$CACHE_API_CLIENT_SECRET" \
                --data "grant_type=urn:ietf:params:oauth:grant-type:uma-ticket" \
                --data "claim_token=eyJhcHBfaWQiOlsic3RlcC1zYXZlLWNhY2hlLWUyZS10ZXN0cyJdLCAiaXNfY3JlZGl0X2Jhc2VkIjpbInRydWUiXSwgImlzX3ByaXZhdGVfY2xvdWQiOlsidHJ1ZSJdfQ==" \
                --data "claim_token_format=urn:ietf:params:oauth:token-type:jwt" \
                --data "audience=advanced-build-cache-service")

            auth_token=$(echo $json_response | jq -r .access_token)

            envman add --key BITRISEIO_ABCS_API_URL --value $CACHE_API_URL
            envman add --key BITRISEIO_ABCS_ACCESS_TOKEN --value $auth_token --sensitive
=======
    - go-test: { }
>>>>>>> c1ecfa91
<|MERGE_RESOLUTION|>--- conflicted
+++ resolved
@@ -18,9 +18,6 @@
         inputs:
         - exclude: |-
             */mocks
-<<<<<<< HEAD
-    - golint: { }
-    - errcheck: { }
     - go-test: { }
 
   test_integration:
@@ -61,7 +58,4 @@
             auth_token=$(echo $json_response | jq -r .access_token)
 
             envman add --key BITRISEIO_ABCS_API_URL --value $CACHE_API_URL
-            envman add --key BITRISEIO_ABCS_ACCESS_TOKEN --value $auth_token --sensitive
-=======
-    - go-test: { }
->>>>>>> c1ecfa91
+            envman add --key BITRISEIO_ABCS_ACCESS_TOKEN --value $auth_token --sensitive